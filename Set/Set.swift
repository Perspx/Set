//  Copyright (c) 2014 Rob Rix. All rights reserved.

/// A set of unique elements.
public struct Set<Element : Hashable> {
<<<<<<< HEAD
=======
	var _dictionary: Dictionary<Element, Unit> = [:]
	
>>>>>>> afced9fd
	public init<S : SequenceType where S.Generator.Element == Element>(_ sequence: S) {
		extend(sequence)
	}
	
	public init() {}
	
	
<<<<<<< HEAD
	public var count: Int { return values.count }
	
	public func contains(element: Element) -> Bool {
		return values[element] != nil
	}
	
	public mutating func insert(element: Element) {
		values[element] = Unit()
	}
	
	public mutating func remove(element: Element) {
		values.removeValueForKey(element)
=======
	public var count: Int { return _dictionary.count }
	
	public func contains(element: Element) -> Bool {
		return _dictionary[element].hasValue
	}
	
	public mutating func insert(element: Element) {
		_dictionary[element] = Unit()
	}
	
	public mutating func remove(element: Element) {
		_dictionary.removeValueForKey(element)
>>>>>>> afced9fd
	}

	private var values: Dictionary<Element, Unit> = [:]
}


<<<<<<< HEAD
/// SequenceType conformance.
extension Set : SequenceType {
	public func generate() -> GeneratorOf<Element> {
		var generator = values.keys.generate()
=======
/// Sequence conformance.
extension Set : SequenceType {
	public func generate() -> GeneratorOf<Element> {
		var generator = _dictionary.keys.generate()
>>>>>>> afced9fd
		return GeneratorOf {
			return generator.next()
		}
	}
}


<<<<<<< HEAD
/// CollectionType conformance.
extension Set : CollectionType {
	public typealias IndexType = DictionaryIndex<Element, Unit>
	public var startIndex: IndexType { return values.startIndex }
	public var endIndex: IndexType { return values.endIndex }
	
	public subscript(index: IndexType) -> Element {
		return values[index].0
=======
/// Collection conformance.
///
/// Does not actually conform to Collection because that crashes the compiler.
extension Set {
	public typealias IndexType = DictionaryIndex<Element, Unit>
	public var startIndex: IndexType { return _dictionary.startIndex }
	public var endIndex: IndexType { return _dictionary.endIndex }
	
	public subscript(v: ()) -> Element {
	get { return _dictionary[_dictionary.startIndex].0 }
	set { insert(newValue) }
	}
	
	public subscript(index: IndexType) -> Element {
		return _dictionary[index].0
>>>>>>> afced9fd
	}
}

/// ExtensibleCollectionType conformance.
extension Set : ExtensibleCollectionType {
	/// In theory, reserve capacity for \c n elements. However, Dictionary does not implement reserveCapacity(), so we just silently ignore it.
	public func reserveCapacity(n: IndexType.Distance) {}
	
	/// Inserts each element of \c sequence into the receiver.
	public mutating func extend<S : SequenceType where S.Generator.Element == Element>(sequence: S) {
		// Note that this should just be for each in sequence; this is working around a compiler crasher.
		for each in [Element](sequence) {
			insert(each)
		}
	}

	public mutating func append(element: Element) {
		insert(element)
	}
}


/// Creates and returns the union of \c set and \c sequence.
public func + <S : SequenceType> (set: Set<S.Generator.Element>, sequence: S) -> Set<S.Generator.Element> {
	var union = Set(set)
	union += sequence
	return union
}


/// Extends /c set with the elements of /c sequence.
public func += <S : SequenceType> (inout set: Set<S.Generator.Element>, sequence: S) {
	set.extend(sequence)
}


/// ArrayLiteralConvertible conformance.
extension Set : ArrayLiteralConvertible {
<<<<<<< HEAD
	public init(arrayLiteral elements: Element...) {
		self.init(elements)
	}
}


/// Defines equality for sets of equatable elements.
public func == <Element : Hashable> (a: Set<Element>, b: Set<Element>) -> Bool {
	return a.values == b.values
=======
	public static func convertFromArrayLiteral(elements: Element...) -> Set<Element> {
		return Set(elements)
	}
}


/// Equatable conformance.
public func == <Element : Hashable> (a: Set<Element>, b: Set<Element>) -> Bool {
	return a._dictionary == b._dictionary
>>>>>>> afced9fd
}


/// Set is reducible.
extension Set {
	public func reduce<Into>(initial: Into, combine: (Into, Element) -> Into) -> Into {
		return Swift.reduce(self, initial, combine)
	}
}


/// Printable conformance.
extension Set : Printable {
	public var description: String {
		if self.count == 0 { return "{}" }
		
		let joined = join(", ", map(self) { toString($0) })
		return "{ \(joined) }"
	}
}


/// Hashable conformance.
///
/// This hash function has not been proven in this usage, but is based on Bob Jenkins’ one-at-a-time hash.
extension Set : Hashable {
	public var hashValue: Int {
		var h = reduce(0) { into, each in
			var h = into + each.hashValue
			h += (h << 10)
			h ^= (h >> 6)
			return h
		}
		h += (h << 3)
		h ^= (h >> 11)
		h += (h << 15)
		return h
	}
}<|MERGE_RESOLUTION|>--- conflicted
+++ resolved
@@ -2,11 +2,6 @@
 
 /// A set of unique elements.
 public struct Set<Element : Hashable> {
-<<<<<<< HEAD
-=======
-	var _dictionary: Dictionary<Element, Unit> = [:]
-	
->>>>>>> afced9fd
 	public init<S : SequenceType where S.Generator.Element == Element>(_ sequence: S) {
 		extend(sequence)
 	}
@@ -14,7 +9,6 @@
 	public init() {}
 	
 	
-<<<<<<< HEAD
 	public var count: Int { return values.count }
 	
 	public func contains(element: Element) -> Bool {
@@ -27,37 +21,16 @@
 	
 	public mutating func remove(element: Element) {
 		values.removeValueForKey(element)
-=======
-	public var count: Int { return _dictionary.count }
-	
-	public func contains(element: Element) -> Bool {
-		return _dictionary[element].hasValue
-	}
-	
-	public mutating func insert(element: Element) {
-		_dictionary[element] = Unit()
-	}
-	
-	public mutating func remove(element: Element) {
-		_dictionary.removeValueForKey(element)
->>>>>>> afced9fd
 	}
 
 	private var values: Dictionary<Element, Unit> = [:]
 }
 
 
-<<<<<<< HEAD
 /// SequenceType conformance.
 extension Set : SequenceType {
 	public func generate() -> GeneratorOf<Element> {
 		var generator = values.keys.generate()
-=======
-/// Sequence conformance.
-extension Set : SequenceType {
-	public func generate() -> GeneratorOf<Element> {
-		var generator = _dictionary.keys.generate()
->>>>>>> afced9fd
 		return GeneratorOf {
 			return generator.next()
 		}
@@ -65,32 +38,19 @@
 }
 
 
-<<<<<<< HEAD
 /// CollectionType conformance.
 extension Set : CollectionType {
 	public typealias IndexType = DictionaryIndex<Element, Unit>
 	public var startIndex: IndexType { return values.startIndex }
 	public var endIndex: IndexType { return values.endIndex }
 	
-	public subscript(index: IndexType) -> Element {
-		return values[index].0
-=======
-/// Collection conformance.
-///
-/// Does not actually conform to Collection because that crashes the compiler.
-extension Set {
-	public typealias IndexType = DictionaryIndex<Element, Unit>
-	public var startIndex: IndexType { return _dictionary.startIndex }
-	public var endIndex: IndexType { return _dictionary.endIndex }
-	
 	public subscript(v: ()) -> Element {
-	get { return _dictionary[_dictionary.startIndex].0 }
+	get { return values[values.startIndex].0 }
 	set { insert(newValue) }
 	}
 	
 	public subscript(index: IndexType) -> Element {
-		return _dictionary[index].0
->>>>>>> afced9fd
+		return values[index].0
 	}
 }
 
@@ -129,7 +89,6 @@
 
 /// ArrayLiteralConvertible conformance.
 extension Set : ArrayLiteralConvertible {
-<<<<<<< HEAD
 	public init(arrayLiteral elements: Element...) {
 		self.init(elements)
 	}
@@ -139,17 +98,6 @@
 /// Defines equality for sets of equatable elements.
 public func == <Element : Hashable> (a: Set<Element>, b: Set<Element>) -> Bool {
 	return a.values == b.values
-=======
-	public static func convertFromArrayLiteral(elements: Element...) -> Set<Element> {
-		return Set(elements)
-	}
-}
-
-
-/// Equatable conformance.
-public func == <Element : Hashable> (a: Set<Element>, b: Set<Element>) -> Bool {
-	return a._dictionary == b._dictionary
->>>>>>> afced9fd
 }
 
 
